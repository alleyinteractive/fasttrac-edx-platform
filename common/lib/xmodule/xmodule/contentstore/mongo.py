--- conflicted
+++ resolved
@@ -49,12 +49,8 @@
         try:
             with self.fs.get(id) as fp:
                 return StaticContent(location, fp.displayname, fp.content_type, fp.read(), 
-<<<<<<< HEAD
-                    fp.uploadDate, thumbnail_location = fp.thumbnail_location if 'thumbnail_location' in fp else None,
+                    fp.uploadDate, thumbnail_location = fp.thumbnail_location if hasattr(fp, 'thumbnail_location') else None,
                     import_path = fp.import_path if hasattr(fp, 'import_path') else None)
-=======
-                    fp.uploadDate, thumbnail_location = fp.thumbnail_location if hasattr(fp, 'thumbnail_location') else None)
->>>>>>> 53b73ca3
         except NoFile:
             raise NotFoundError()
 
