--- conflicted
+++ resolved
@@ -1,22 +1,9 @@
 <div class="recent-activity">
-<<<<<<< HEAD
   
   <div class="recent-activity-title">Recent Activity:</div>
-
-  <div class="recent-active-posts">
-  <a class="recent-active-post" href="javascript:void(0)">Sapiente officiis debitis repellendus eligendi aliquid natus saepe.</a>
-  <a class="recent-active-post" href="javascript:void(0)">Sapiente officiis debitis repellendus eligendi aliquid natus saepe.</a>   
-  <a class="recent-active-post" href="javascript:void(0)">Sapiente officiis debitis repellendus eligendi aliquid natus saepe.</a>
-  <a class="recent-active-post" href="javascript:void(0)">Sapiente officiis debitis repellendus eligendi aliquid natus saepe.</a>
-  <a class="recent-active-post" href="javascript:void(0)">Sapiente officiis debitis repellendus eligendi aliquid natus saepe.</a>
-  <a class="recent-active-post" href="javascript:void(0)">Sapiente officiis debitis repellendus eligendi aliquid natus saepe.</a>
-  </div>
-=======
-  Recent Activity:
 
 <div class="recent-active-posts">
   % for thread in recent_active_threads:
     <a class="recent-active-post" href="javascript:void(0)">${thread['title']}</a>
   % endfor
->>>>>>> fddee7de
 </div>