"""
Define steps for instructor dashboard - data download tab
acceptance tests.
"""

# pylint: disable=C0111
# pylint: disable=W0621

from lettuce import world, step
from nose.tools import assert_in, assert_regexp_matches  # pylint: disable=E0611
from terrain.steps import reload_the_page
from django.utils import http


@step(u'I see a table of student profiles')
def find_student_profile_table(step):  # pylint: disable=unused-argument
    # Find the grading configuration display
    world.wait_for_visible('#data-student-profiles-table')

    # Wait for the data table to be populated
    world.wait_for(lambda _: world.css_text('#data-student-profiles-table') not in [u'', u'Loading...'])

    if world.role == 'instructor':
        expected_data = [
            world.instructor.username,
            world.instructor.email,
            world.instructor.profile.name,
            world.instructor.profile.gender,
            world.instructor.profile.goals
        ]
    elif world.role == 'staff':
        expected_data = [
            world.staff.username,
            world.staff.email,
            world.staff.profile.name,
            world.staff.profile.gender,
            world.staff.profile.goals
        ]
    for datum in expected_data:
        assert_in(datum, world.css_text('#data-student-profiles-table'))


@step(u"I do not see a button to 'List enrolled students' profile information'")
def no_student_profile_table(step):  # pylint: disable=unused-argument
    world.is_css_not_present('input[name="list-profiles"]')


@step(u"I see the grading configuration for the course")
def find_grading_config(step):  # pylint: disable=unused-argument
    # Find the grading configuration display
    world.wait_for_visible('#data-grade-config-text')
    # expected config is the default grading configuration from common/lib/xmodule/xmodule/course_module.py
    expected_config = u"""-----------------------------------------------------------------------------
Course grader:
<class 'xmodule.graders.WeightedSubsectionsGrader'>

Graded sections:
  subgrader=<class 'xmodule.graders.AssignmentFormatGrader'>, type=Homework, category=Homework, weight=0.15
  subgrader=<class 'xmodule.graders.AssignmentFormatGrader'>, type=Lab, category=Lab, weight=0.15
  subgrader=<class 'xmodule.graders.AssignmentFormatGrader'>, type=Midterm Exam, category=Midterm Exam, weight=0.3
  subgrader=<class 'xmodule.graders.AssignmentFormatGrader'>, type=Final Exam, category=Final Exam, weight=0.4
-----------------------------------------------------------------------------
Listing grading context for course {}
graded sections:
[]
all descriptors:
length=0""".format(world.course_key)
    assert_in(expected_config, world.css_text('#data-grade-config-text'))


def verify_report_is_generated(report_name_substring):
    # Need to reload the page to see the reports table updated
    reload_the_page(step)
    world.wait_for_visible('#report-downloads-table')
    # Find table and assert a .csv file is present
<<<<<<< HEAD
    quoted_id = http.urlquote(world.course_key).replace('/', '_')
    expected_file_regexp = quoted_id + '_grade_report_\d{4}-\d{2}-\d{2}-\d{4}\.csv'
=======
    expected_file_regexp = 'edx_999_Test_Course_{0}_'.format(report_name_substring) + '\d{4}-\d{2}-\d{2}-\d{4}\.csv'
>>>>>>> 07d0d74f
    assert_regexp_matches(
        world.css_html('#report-downloads-table'), expected_file_regexp,
        msg="Expected report filename was not found."
    )


@step(u"I see a grade report csv file in the reports table")
def find_grade_report_csv_link(step):  # pylint: disable=unused-argument
    verify_report_is_generated('grade_report')


@step(u"I see a student profile csv file in the reports table")
def find_student_profile_report_csv_link(step):  # pylint: disable=unused-argument
    verify_report_is_generated('student_profile_info')<|MERGE_RESOLUTION|>--- conflicted
+++ resolved
@@ -73,12 +73,8 @@
     reload_the_page(step)
     world.wait_for_visible('#report-downloads-table')
     # Find table and assert a .csv file is present
-<<<<<<< HEAD
     quoted_id = http.urlquote(world.course_key).replace('/', '_')
-    expected_file_regexp = quoted_id + '_grade_report_\d{4}-\d{2}-\d{2}-\d{4}\.csv'
-=======
-    expected_file_regexp = 'edx_999_Test_Course_{0}_'.format(report_name_substring) + '\d{4}-\d{2}-\d{2}-\d{4}\.csv'
->>>>>>> 07d0d74f
+    expected_file_regexp = quoted_id + '_' + report_name_substring + '\d{4}-\d{2}-\d{2}-\d{4}\.csv'
     assert_regexp_matches(
         world.css_html('#report-downloads-table'), expected_file_regexp,
         msg="Expected report filename was not found."
