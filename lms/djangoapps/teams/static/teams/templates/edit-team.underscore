<form>
<div class="create-team wrapper-msg is-incontext urgency-low error is-hidden" tabindex="-1">
    <div class="msg">
        <div class="msg-content">
            <h3 class="title">
                <% if (action === 'create') { %>
                    <%- gettext("Your team could not be created.") %>
                <% } else if (action === 'edit') { %>
                    <%- gettext("Your team could not be updated.") %>
                <% } %>
            </h3>
            <span class="screen-reader-message sr"></span>
            <div class="copy">
                <p></p>
            </div>
        </div>
    </div>
</div>

<% if (action === 'create') { %>
    <div class="form-instructions create-team-instructions">
        <p class="copy">
            <%- gettext("Enter information to describe your team. You cannot change these details after you create the team.") %></p>
    </div>
<% } %>

<div class="team-edit-fields">
    <div class="team-required-fields">
    </div>
<<<<<<< HEAD
=======
    <div class="vertical-line"></div>
>>>>>>> bf999634
    <div class="team-optional-fields">
        <fieldset>
            <div class="u-field u-field-optional_description">
                <legend aria-describedby="optional-characteristics-help">
                    <p class="u-field-title"><%- gettext('Optional Characteristics') %></p>
                </legend>
                <span id="optional-characteristics-help" class="u-field-message">
                    <p class="u-field-message-help"><%- gettext('Help other learners decide whether to join your team by specifying some characteristics for your team. Choose carefully, because fewer people might be interested in joining your team if it seems too restrictive.') %></p>
                </span>
            </div>
        </fieldset>
    </div>
</div>

<div class="create-team form-actions">
    <button class="action action-primary">
<<<<<<< HEAD
        <%=
            interpolate_text(
                _.escape(gettext("{primaryButtonTitle} {span_start}a team{span_end}")),
                {
                    'primaryButtonTitle': primaryButtonTitle, 'span_start': '<span class="sr">', 'span_end': '</span>'
                }
            )
        %>
    </button>
    <button class="action action-cancel">
        <%=
            interpolate_text(
                _.escape(gettext("Cancel {span_start} {action} team {span_end}")),
                {
                    'span_start': '<span class="sr">', 'span_end': '</span>',
                    'action': action === 'create' ? 'creating' : 'updating'
                }
            )
        %>
=======
        <span aria-hidden="true"><%- primaryButtonTitle %></span>
        <% if (action === 'create') { %>
            <span class="sr"><%- gettext("Create team.") %></span>
        <% } else if (action === 'edit') { %>
            <span class="sr"><%- gettext("Update team.") %></span>
        <% } %>
    </button>
    <button class="action action-cancel">
        <span aria-hidden="true"><%- gettext("Cancel") %></span>
        <% if (action === 'create') { %>
            <span class="sr"><%- gettext("Cancel team creating.") %></span>
        <% } else if (action === 'edit') { %>
            <span class="sr"><%- gettext("Cancel team updating.") %></span>
        <% } %>
>>>>>>> bf999634
    </button>
</div>
</form><|MERGE_RESOLUTION|>--- conflicted
+++ resolved
@@ -27,10 +27,7 @@
 <div class="team-edit-fields">
     <div class="team-required-fields">
     </div>
-<<<<<<< HEAD
-=======
     <div class="vertical-line"></div>
->>>>>>> bf999634
     <div class="team-optional-fields">
         <fieldset>
             <div class="u-field u-field-optional_description">
@@ -47,27 +44,6 @@
 
 <div class="create-team form-actions">
     <button class="action action-primary">
-<<<<<<< HEAD
-        <%=
-            interpolate_text(
-                _.escape(gettext("{primaryButtonTitle} {span_start}a team{span_end}")),
-                {
-                    'primaryButtonTitle': primaryButtonTitle, 'span_start': '<span class="sr">', 'span_end': '</span>'
-                }
-            )
-        %>
-    </button>
-    <button class="action action-cancel">
-        <%=
-            interpolate_text(
-                _.escape(gettext("Cancel {span_start} {action} team {span_end}")),
-                {
-                    'span_start': '<span class="sr">', 'span_end': '</span>',
-                    'action': action === 'create' ? 'creating' : 'updating'
-                }
-            )
-        %>
-=======
         <span aria-hidden="true"><%- primaryButtonTitle %></span>
         <% if (action === 'create') { %>
             <span class="sr"><%- gettext("Create team.") %></span>
@@ -82,7 +58,6 @@
         <% } else if (action === 'edit') { %>
             <span class="sr"><%- gettext("Cancel team updating.") %></span>
         <% } %>
->>>>>>> bf999634
     </button>
 </div>
 </form>