--- conflicted
+++ resolved
@@ -8,15 +8,9 @@
     accessible_fields = [
         'id', 'title', 'body', 'anonymous', 'anonymous_to_peers', 'course_id',
         'closed', 'tags', 'votes', 'commentable_id', 'username', 'user_id',
-<<<<<<< HEAD
-        'created_at', 'updated_at', 'comments_count', 'at_position_list',
-        'children', 'type', 'highlighted_title', 'highlighted_body', 'endorsed',
-        'unread_comments_count', 'viewed',
-=======
         'created_at', 'updated_at', 'comments_count', 'unread_comments_count',
         'at_position_list', 'children', 'type', 'highlighted_title',
         'highlighted_body', 'endorsed', 'unread'
->>>>>>> eab1737e
     ]
 
     updatable_fields = [
